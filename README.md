--- conflicted
+++ resolved
@@ -8,7 +8,6 @@
 - Process individual images and entire folders
 - Preserve metadata and all non-image files from the original archives
 - Multi-threaded conversion with optional asynchronous packaging
-<<<<<<< HEAD
 - Customizable WebP compression parameters and preprocessing filters
 - Manual grayscale and auto-contrast options
 - Optional automatic greyscale detection with configurable thresholds (works in watch mode)
@@ -16,8 +15,6 @@
 - Built-in dependency checker with optional automatic installation
 - Persistent lifetime statistics tracking and detailed reports
 - Debug utilities for analysing greyscale detection
-=======
->>>>>>> 592ff7e4
 - Support for batch processing
 - Customizable WebP compression parameters and preprocessing filters
 - Manual grayscale and auto-contrast options
