# CBXTools - Comic Book Archive to WebP Converter

A powerful tool for converting CBZ/CBR comic archives to WebP format, focusing on size reduction while maintaining quality. This tool preserves all non-image files, including metadata like ComicInfo.xml.

## Features

- Convert CBZ, CBR and CB7 archives (ZIP/RAR/7z) to WebP-based CBZ files
- Process individual images and entire folders
- Preserve metadata and all non-image files from the original archives
<<<<<<< HEAD
- Multi-threaded conversion with optional asynchronous packaging
- Customizable WebP compression parameters and preprocessing filters
- Manual grayscale and auto-contrast options
- Optional automatic greyscale detection with configurable thresholds (works in watch mode)
- Directory watching mode to automatically process new archives, images and image folders
- Built-in dependency checker with optional automatic installation
- Persistent lifetime statistics tracking and detailed reports
- Debug utilities for analysing greyscale detection
=======
- Significantly reduce file sizes (typically 30-70%)
- Multi-threaded processing for fast conversion
- Customizable WebP compression parameters
- Support for presets to quickly apply optimized settings
- Directory watching mode to automatically process new files
- Optional automatic greyscale detection (works in watch mode)
- Detailed statistics tracking for optimization results
>>>>>>> ff366fb8
- Support for batch processing

## Installation

```bash
pip install cbxtools
```

## Quick Start

Convert a single comic archive:

```bash
cbxtools input.cbz output_directory/
```

Convert all comics in a directory:

```bash
cbxtools comics_directory/ output_directory/
```

Use a specific preset:

```bash
cbxtools input.cbz output_directory/ --preset comic
```

## Command Line Options

### Basic Options

```
cbxtools input_path output_dir [options]
```

- `input_path`: Path to a CBZ/CBR file or directory containing multiple archives
- `output_dir`: Output directory for WebP images and new CBZ files

### Quality Options

- `--quality VALUE`: WebP compression quality (0-100, default: 80 or from preset)
- `--max-width PIXELS`: Maximum width in pixels (0 = no restriction)
- `--max-height PIXELS`: Maximum height in pixels (0 = no restriction)

### Advanced Compression Options

- `--method VALUE`: WebP compression method (0-6): higher = better compression but slower
- `--preprocessing {none, unsharp_mask, reduce_noise}`: Apply preprocessing to images before compression
- `--zip-compression VALUE`: ZIP compression level for CBZ (0-9)
- `--lossless`: Use lossless WebP compression (larger but perfect quality)
- `--no-lossless`: Disable lossless compression even if preset enables it

### Preset Options

- `--preset {default, comic, etc}`: Use a preset profile
- `--save-preset NAME`: Save current settings as a new preset
- `--import-preset FILE`: Import presets from a JSON file
- `--list-presets`: List all available presets and exit
- `--overwrite-preset`: Overwrite existing presets when saving or importing

### Output Options

- `--no-cbz`: Do not create a CBZ file with the WebP images
- `--keep-originals`: Keep the extracted WebP files after creating the CBZ
- `--recursive`: Recursively search for CBZ/CBR files in subdirectories
- `--threads NUM`: Number of parallel threads to use (0 = auto-detect)

### Logging/Stats Options

- `--verbose`, `-v`: Enable verbose output
- `--silent`, `-s`: Suppress all output except errors
- `--stats-file PATH`: Path to stats file (default: ~/.cbx-tools-stats.json)
- `--no-stats`: Do not update or display lifetime statistics
- `--stats-only`: Display lifetime statistics and exit

### Watch Mode Options

- `--watch`: Watch input directory for new files and process automatically
- `--watch-interval SECONDS`: Interval to check for new files in watch mode (default: 5)
- `--delete-originals`: Delete original files after successful conversion in watch mode
- `--clear-history`: Clear watch history file before starting watch mode

## Presets

CBXTools includes several built-in presets optimized for different types of content:

- `default`: Balanced settings for most comic types
- `comic`: Optimized for comic books with line art and text
- `photo`: Higher quality for photographic images
- `maximum_compression`: Maximum compression (lower quality)
- `maximum_quality`: Highest quality with optional lossless compression
- `manga`: Optimized for manga content with aggressive greyscale detection

You can view available presets with:

```bash
cbxtools --list-presets
```

## Examples

Convert a single CBZ file with the "comic" preset:

```bash
cbxtools my_comic.cbz output/ --preset comic
```

Convert with custom quality and compression settings:

```bash
cbxtools my_comic.cbz output/ --quality 85 --method 6
```

Convert all CBZ/CBR files in a directory recursively:

```bash
cbxtools comics/ output/ --recursive
```

Watch a directory for new files and convert them automatically:

```bash
cbxtools incoming/ output/ --watch --delete-originals
```

Show lifetime statistics:

```bash
cbxtools --stats-only
```

## Metadata Preservation

CBXTools automatically preserves all non-image files found in the original archive, including:

- ComicInfo.xml and other metadata files
- Info text files
- Cover images
- Any other auxiliary content

This ensures that comic readers can still access series information, publication details, and other metadata after conversion.

## License

MIT

## Contributing

Contributions welcome! See the [GitHub repository](https://github.com/username/cbxtools) for details.<|MERGE_RESOLUTION|>--- conflicted
+++ resolved
@@ -7,25 +7,16 @@
 - Convert CBZ, CBR and CB7 archives (ZIP/RAR/7z) to WebP-based CBZ files
 - Process individual images and entire folders
 - Preserve metadata and all non-image files from the original archives
-<<<<<<< HEAD
 - Multi-threaded conversion with optional asynchronous packaging
+- Support for batch processing
 - Customizable WebP compression parameters and preprocessing filters
 - Manual grayscale and auto-contrast options
-- Optional automatic greyscale detection with configurable thresholds (works in watch mode)
+- Optional automatic greyscale detection with configurable thresholds
 - Directory watching mode to automatically process new archives, images and image folders
 - Built-in dependency checker with optional automatic installation
 - Persistent lifetime statistics tracking and detailed reports
 - Debug utilities for analysing greyscale detection
-=======
-- Significantly reduce file sizes (typically 30-70%)
-- Multi-threaded processing for fast conversion
-- Customizable WebP compression parameters
-- Support for presets to quickly apply optimized settings
-- Directory watching mode to automatically process new files
-- Optional automatic greyscale detection (works in watch mode)
-- Detailed statistics tracking for optimization results
->>>>>>> ff366fb8
-- Support for batch processing
+
 
 ## Installation
 
