--- conflicted
+++ resolved
@@ -336,7 +336,6 @@
                             help='Number of parallel threads to use (0 = auto-detect)')
     
     # Logging/stats options
-<<<<<<< HEAD
     logging_group = parser.add_argument_group('Logging and Statistics')
     logging_group.add_argument('--verbose', '-v', action='store_true',
                               help='Enable verbose output')
@@ -348,18 +347,6 @@
                               help='Do not update or display lifetime statistics')
     logging_group.add_argument('--stats-only', action='store_true',
                               help='Display lifetime statistics and exit')
-=======
-    parser.add_argument('--verbose', '-v', action='store_true',
-                        help='Enable verbose output')
-    parser.add_argument('--silent', '-s', action='store_true',
-                        help='Suppress all output except errors')
-    parser.add_argument('--stats-file', type=str, default=None,
-                        help='Path to stats file (default: ~/.cbxtools/.cbx-tools-stats.json)')
-    parser.add_argument('--no-stats', action='store_true',
-                        help='Do not update or display lifetime statistics')
-    parser.add_argument('--stats-only', action='store_true',
-                        help='Display lifetime statistics and exit')
->>>>>>> dfb97a9b
     
     # Watch mode options
     watch_group = parser.add_argument_group('Watch Mode Options')
